--- conflicted
+++ resolved
@@ -2169,12 +2169,8 @@
 {
 	if (!usb_endpoint_xfer_isoc(&urb->ep->desc) && usb_urb_dir_out(urb) &&
 	    usb_endpoint_maxp(&urb->ep->desc) >= TRB_IDT_MAX_SIZE &&
-<<<<<<< HEAD
-	    urb->transfer_buffer_length <= TRB_IDT_MAX_SIZE)
-=======
 	    urb->transfer_buffer_length <= TRB_IDT_MAX_SIZE &&
 	    !(urb->transfer_flags & URB_NO_TRANSFER_DMA_MAP))
->>>>>>> 4b972a01
 		return true;
 
 	return false;
