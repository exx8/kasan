--- conflicted
+++ resolved
@@ -140,22 +140,6 @@
 	return param_set_int(val, kp);
 }
 
-<<<<<<< HEAD
-static int queue_count_set(const char *val, const struct kernel_param *kp)
-{
-	int n, ret;
-
-	ret = kstrtoint(val, 10, &n);
-	if (ret)
-		return ret;
-	if (n > num_possible_cpus())
-		n = num_possible_cpus();
-
-	return param_set_int(val, kp);
-}
-
-=======
->>>>>>> 4ff96fb5
 static inline unsigned int sq_idx(unsigned int qid, u32 stride)
 {
 	return qid * 2 * stride;
@@ -562,19 +546,11 @@
 	}
 
 	WARN_ON_ONCE(!iod->nents);
-<<<<<<< HEAD
 
 	/* P2PDMA requests do not need to be unmapped */
 	if (!is_pci_p2pdma_page(sg_page(iod->sg)))
 		dma_unmap_sg(dev->dev, iod->sg, iod->nents, rq_dma_dir(req));
 
-=======
-
-	/* P2PDMA requests do not need to be unmapped */
-	if (!is_pci_p2pdma_page(sg_page(iod->sg)))
-		dma_unmap_sg(dev->dev, iod->sg, iod->nents, rq_dma_dir(req));
-
->>>>>>> 4ff96fb5
 
 	if (iod->npages == 0)
 		dma_pool_free(dev->prp_small_pool, nvme_pci_iod_list(req)[0],
