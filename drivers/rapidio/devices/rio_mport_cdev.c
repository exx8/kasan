/*
 * RapidIO mport character device
 *
 * Copyright 2014-2015 Integrated Device Technology, Inc.
 *    Alexandre Bounine <alexandre.bounine@idt.com>
 * Copyright 2014-2015 Prodrive Technologies
 *    Andre van Herk <andre.van.herk@prodrive-technologies.com>
 *    Jerry Jacobs <jerry.jacobs@prodrive-technologies.com>
 * Copyright (C) 2014 Texas Instruments Incorporated
 *    Aurelien Jacquiot <a-jacquiot@ti.com>
 *
 * This program is free software; you can redistribute  it and/or modify it
 * under  the terms of  the GNU General  Public License as published by the
 * Free Software Foundation;  either version 2 of the  License, or (at your
 * option) any later version.
 */
#include <linux/module.h>
#include <linux/kernel.h>
#include <linux/cdev.h>
#include <linux/ioctl.h>
#include <linux/uaccess.h>
#include <linux/list.h>
#include <linux/fs.h>
#include <linux/err.h>
#include <linux/net.h>
#include <linux/poll.h>
#include <linux/spinlock.h>
#include <linux/sched.h>
#include <linux/kfifo.h>

#include <linux/mm.h>
#include <linux/slab.h>
#include <linux/vmalloc.h>
#include <linux/mman.h>

#include <linux/dma-mapping.h>
#ifdef CONFIG_RAPIDIO_DMA_ENGINE
#include <linux/dmaengine.h>
#endif

#include <linux/rio.h>
#include <linux/rio_ids.h>
#include <linux/rio_drv.h>
#include <linux/rio_mport_cdev.h>

#include "../rio.h"

#define DRV_NAME	"rio_mport"
#define DRV_PREFIX	DRV_NAME ": "
#define DEV_NAME	"rio_mport"
#define DRV_VERSION     "1.0.0"

/* Debug output filtering masks */
enum {
	DBG_NONE	= 0,
	DBG_INIT	= BIT(0), /* driver init */
	DBG_EXIT	= BIT(1), /* driver exit */
	DBG_MPORT	= BIT(2), /* mport add/remove */
	DBG_RDEV	= BIT(3), /* RapidIO device add/remove */
	DBG_DMA		= BIT(4), /* DMA transfer messages */
	DBG_MMAP	= BIT(5), /* mapping messages */
	DBG_IBW		= BIT(6), /* inbound window */
	DBG_EVENT	= BIT(7), /* event handling messages */
	DBG_OBW		= BIT(8), /* outbound window messages */
	DBG_DBELL	= BIT(9), /* doorbell messages */
	DBG_ALL		= ~0,
};

#ifdef DEBUG
#define rmcd_debug(level, fmt, arg...)		\
	do {					\
		if (DBG_##level & dbg_level)	\
			pr_debug(DRV_PREFIX "%s: " fmt "\n", __func__, ##arg); \
	} while (0)
#else
#define rmcd_debug(level, fmt, arg...) \
		no_printk(KERN_DEBUG pr_fmt(DRV_PREFIX fmt "\n"), ##arg)
#endif

#define rmcd_warn(fmt, arg...) \
	pr_warn(DRV_PREFIX "%s WARNING " fmt "\n", __func__, ##arg)

#define rmcd_error(fmt, arg...) \
	pr_err(DRV_PREFIX "%s ERROR " fmt "\n", __func__, ##arg)

MODULE_AUTHOR("Jerry Jacobs <jerry.jacobs@prodrive-technologies.com>");
MODULE_AUTHOR("Aurelien Jacquiot <a-jacquiot@ti.com>");
MODULE_AUTHOR("Alexandre Bounine <alexandre.bounine@idt.com>");
MODULE_AUTHOR("Andre van Herk <andre.van.herk@prodrive-technologies.com>");
MODULE_DESCRIPTION("RapidIO mport character device driver");
MODULE_LICENSE("GPL");
MODULE_VERSION(DRV_VERSION);

static int dma_timeout = 3000; /* DMA transfer timeout in msec */
module_param(dma_timeout, int, S_IRUGO);
MODULE_PARM_DESC(dma_timeout, "DMA Transfer Timeout in msec (default: 3000)");

#ifdef DEBUG
static u32 dbg_level = DBG_NONE;
module_param(dbg_level, uint, S_IWUSR | S_IWGRP | S_IRUGO);
MODULE_PARM_DESC(dbg_level, "Debugging output level (default 0 = none)");
#endif

/*
 * An internal DMA coherent buffer
 */
struct mport_dma_buf {
	void		*ib_base;
	dma_addr_t	ib_phys;
	u32		ib_size;
	u64		ib_rio_base;
	bool		ib_map;
	struct file	*filp;
};

/*
 * Internal memory mapping structure
 */
enum rio_mport_map_dir {
	MAP_INBOUND,
	MAP_OUTBOUND,
	MAP_DMA,
};

struct rio_mport_mapping {
	struct list_head node;
	struct mport_dev *md;
	enum rio_mport_map_dir dir;
	u16 rioid;
	u64 rio_addr;
	dma_addr_t phys_addr; /* for mmap */
	void *virt_addr; /* kernel address, for dma_free_coherent */
	u64 size;
	struct kref ref; /* refcount of vmas sharing the mapping */
	struct file *filp;
};

struct rio_mport_dma_map {
	int valid;
	u64 length;
	void *vaddr;
	dma_addr_t paddr;
};

#define MPORT_MAX_DMA_BUFS	16
#define MPORT_EVENT_DEPTH	10

/*
 * mport_dev  driver-specific structure that represents mport device
 * @active    mport device status flag
 * @node      list node to maintain list of registered mports
 * @cdev      character device
 * @dev       associated device object
 * @mport     associated subsystem's master port device object
 * @buf_mutex lock for buffer handling
 * @file_mutex - lock for open files list
 * @file_list  - list of open files on given mport
 * @properties properties of this mport
 * @portwrites queue of inbound portwrites
 * @pw_lock    lock for port write queue
 * @mappings   queue for memory mappings
 * @dma_chan   DMA channels associated with this device
 * @dma_ref:
 * @comp:
 */
struct mport_dev {
	atomic_t		active;
	struct list_head	node;
	struct cdev		cdev;
	struct device		dev;
	struct rio_mport	*mport;
	struct mutex		buf_mutex;
	struct mutex		file_mutex;
	struct list_head	file_list;
	struct rio_mport_properties	properties;
	struct list_head		doorbells;
	spinlock_t			db_lock;
	struct list_head		portwrites;
	spinlock_t			pw_lock;
	struct list_head	mappings;
#ifdef CONFIG_RAPIDIO_DMA_ENGINE
	struct dma_chan *dma_chan;
	struct kref	dma_ref;
	struct completion comp;
#endif
};

/*
 * mport_cdev_priv - data structure specific to individual file object
 *                   associated with an open device
 * @md    master port character device object
 * @async_queue - asynchronous notification queue
 * @list - file objects tracking list
 * @db_filters    inbound doorbell filters for this descriptor
 * @pw_filters    portwrite filters for this descriptor
 * @event_fifo    event fifo for this descriptor
 * @event_rx_wait wait queue for this descriptor
 * @fifo_lock     lock for event_fifo
 * @event_mask    event mask for this descriptor
 * @dmach DMA engine channel allocated for specific file object
 */
struct mport_cdev_priv {
	struct mport_dev	*md;
	struct fasync_struct	*async_queue;
	struct list_head	list;
	struct list_head	db_filters;
	struct list_head        pw_filters;
	struct kfifo            event_fifo;
	wait_queue_head_t       event_rx_wait;
	spinlock_t              fifo_lock;
	u32			event_mask; /* RIO_DOORBELL, RIO_PORTWRITE */
#ifdef CONFIG_RAPIDIO_DMA_ENGINE
	struct dma_chan		*dmach;
	struct list_head	async_list;
	spinlock_t              req_lock;
	struct mutex		dma_lock;
	struct kref		dma_ref;
	struct completion	comp;
#endif
};

/*
 * rio_mport_pw_filter - structure to describe a portwrite filter
 * md_node   node in mport device's list
 * priv_node node in private file object's list
 * priv      reference to private data
 * filter    actual portwrite filter
 */
struct rio_mport_pw_filter {
	struct list_head md_node;
	struct list_head priv_node;
	struct mport_cdev_priv *priv;
	struct rio_pw_filter filter;
};

/*
 * rio_mport_db_filter - structure to describe a doorbell filter
 * @data_node reference to device node
 * @priv_node node in private data
 * @priv      reference to private data
 * @filter    actual doorbell filter
 */
struct rio_mport_db_filter {
	struct list_head data_node;
	struct list_head priv_node;
	struct mport_cdev_priv *priv;
	struct rio_doorbell_filter filter;
};

static LIST_HEAD(mport_devs);
static DEFINE_MUTEX(mport_devs_lock);

#if (0) /* used by commented out portion of poll function : FIXME */
static DECLARE_WAIT_QUEUE_HEAD(mport_cdev_wait);
#endif

static struct class *dev_class;
static dev_t dev_number;

static void mport_release_mapping(struct kref *ref);

static int rio_mport_maint_rd(struct mport_cdev_priv *priv, void __user *arg,
			      int local)
{
	struct rio_mport *mport = priv->md->mport;
	struct rio_mport_maint_io maint_io;
	u32 *buffer;
	u32 offset;
	size_t length;
	int ret, i;

	if (unlikely(copy_from_user(&maint_io, arg, sizeof(maint_io))))
		return -EFAULT;

	if ((maint_io.offset % 4) ||
	    (maint_io.length == 0) || (maint_io.length % 4) ||
	    (maint_io.length + maint_io.offset) > RIO_MAINT_SPACE_SZ)
		return -EINVAL;

	buffer = vmalloc(maint_io.length);
	if (buffer == NULL)
		return -ENOMEM;
	length = maint_io.length/sizeof(u32);
	offset = maint_io.offset;

	for (i = 0; i < length; i++) {
		if (local)
			ret = __rio_local_read_config_32(mport,
				offset, &buffer[i]);
		else
			ret = rio_mport_read_config_32(mport, maint_io.rioid,
				maint_io.hopcount, offset, &buffer[i]);
		if (ret)
			goto out;

		offset += 4;
	}

	if (unlikely(copy_to_user((void __user *)(uintptr_t)maint_io.buffer,
				   buffer, maint_io.length)))
		ret = -EFAULT;
out:
	vfree(buffer);
	return ret;
}

static int rio_mport_maint_wr(struct mport_cdev_priv *priv, void __user *arg,
			      int local)
{
	struct rio_mport *mport = priv->md->mport;
	struct rio_mport_maint_io maint_io;
	u32 *buffer;
	u32 offset;
	size_t length;
	int ret = -EINVAL, i;

	if (unlikely(copy_from_user(&maint_io, arg, sizeof(maint_io))))
		return -EFAULT;

	if ((maint_io.offset % 4) ||
	    (maint_io.length == 0) || (maint_io.length % 4) ||
	    (maint_io.length + maint_io.offset) > RIO_MAINT_SPACE_SZ)
		return -EINVAL;

	buffer = vmalloc(maint_io.length);
	if (buffer == NULL)
		return -ENOMEM;
	length = maint_io.length;

	if (unlikely(copy_from_user(buffer,
			(void __user *)(uintptr_t)maint_io.buffer, length))) {
		ret = -EFAULT;
		goto out;
	}

	offset = maint_io.offset;
	length /= sizeof(u32);

	for (i = 0; i < length; i++) {
		if (local)
			ret = __rio_local_write_config_32(mport,
							  offset, buffer[i]);
		else
			ret = rio_mport_write_config_32(mport, maint_io.rioid,
							maint_io.hopcount,
							offset, buffer[i]);
		if (ret)
			goto out;

		offset += 4;
	}

out:
	vfree(buffer);
	return ret;
}


/*
 * Inbound/outbound memory mapping functions
 */
static int
rio_mport_create_outbound_mapping(struct mport_dev *md, struct file *filp,
				  u16 rioid, u64 raddr, u32 size,
				  dma_addr_t *paddr)
{
	struct rio_mport *mport = md->mport;
	struct rio_mport_mapping *map;
	int ret;

	rmcd_debug(OBW, "did=%d ra=0x%llx sz=0x%x", rioid, raddr, size);

	map = kzalloc(sizeof(*map), GFP_KERNEL);
	if (map == NULL)
		return -ENOMEM;

	ret = rio_map_outb_region(mport, rioid, raddr, size, 0, paddr);
	if (ret < 0)
		goto err_map_outb;

	map->dir = MAP_OUTBOUND;
	map->rioid = rioid;
	map->rio_addr = raddr;
	map->size = size;
	map->phys_addr = *paddr;
	map->filp = filp;
	map->md = md;
	kref_init(&map->ref);
	list_add_tail(&map->node, &md->mappings);
	return 0;
err_map_outb:
	kfree(map);
	return ret;
}

static int
rio_mport_get_outbound_mapping(struct mport_dev *md, struct file *filp,
			       u16 rioid, u64 raddr, u32 size,
			       dma_addr_t *paddr)
{
	struct rio_mport_mapping *map;
	int err = -ENOMEM;

	mutex_lock(&md->buf_mutex);
	list_for_each_entry(map, &md->mappings, node) {
		if (map->dir != MAP_OUTBOUND)
			continue;
		if (rioid == map->rioid &&
		    raddr == map->rio_addr && size == map->size) {
			*paddr = map->phys_addr;
			err = 0;
			break;
		} else if (rioid == map->rioid &&
			   raddr < (map->rio_addr + map->size - 1) &&
			   (raddr + size) > map->rio_addr) {
			err = -EBUSY;
			break;
		}
	}

	/* If not found, create new */
	if (err == -ENOMEM)
		err = rio_mport_create_outbound_mapping(md, filp, rioid, raddr,
						size, paddr);
	mutex_unlock(&md->buf_mutex);
	return err;
}

static int rio_mport_obw_map(struct file *filp, void __user *arg)
{
	struct mport_cdev_priv *priv = filp->private_data;
	struct mport_dev *data = priv->md;
	struct rio_mmap map;
	dma_addr_t paddr;
	int ret;

	if (unlikely(copy_from_user(&map, arg, sizeof(map))))
		return -EFAULT;

	rmcd_debug(OBW, "did=%d ra=0x%llx sz=0x%llx",
		   map.rioid, map.rio_addr, map.length);

	ret = rio_mport_get_outbound_mapping(data, filp, map.rioid,
					     map.rio_addr, map.length, &paddr);
	if (ret < 0) {
		rmcd_error("Failed to set OBW err= %d", ret);
		return ret;
	}

	map.handle = paddr;

	if (unlikely(copy_to_user(arg, &map, sizeof(map))))
		return -EFAULT;
	return 0;
}

/*
 * rio_mport_obw_free() - unmap an OutBound Window from RapidIO address space
 *
 * @priv: driver private data
 * @arg:  buffer handle returned by allocation routine
 */
static int rio_mport_obw_free(struct file *filp, void __user *arg)
{
	struct mport_cdev_priv *priv = filp->private_data;
	struct mport_dev *md = priv->md;
	u64 handle;
	struct rio_mport_mapping *map, *_map;

	if (!md->mport->ops->unmap_outb)
		return -EPROTONOSUPPORT;

	if (copy_from_user(&handle, arg, sizeof(handle)))
		return -EFAULT;

	rmcd_debug(OBW, "h=0x%llx", handle);

	mutex_lock(&md->buf_mutex);
	list_for_each_entry_safe(map, _map, &md->mappings, node) {
		if (map->dir == MAP_OUTBOUND && map->phys_addr == handle) {
			if (map->filp == filp) {
				rmcd_debug(OBW, "kref_put h=0x%llx", handle);
				map->filp = NULL;
				kref_put(&map->ref, mport_release_mapping);
			}
			break;
		}
	}
	mutex_unlock(&md->buf_mutex);

	return 0;
}

/*
 * maint_hdid_set() - Set the host Device ID
 * @priv: driver private data
 * @arg:	Device Id
 */
static int maint_hdid_set(struct mport_cdev_priv *priv, void __user *arg)
{
	struct mport_dev *md = priv->md;
	u16 hdid;

	if (copy_from_user(&hdid, arg, sizeof(hdid)))
		return -EFAULT;

	md->mport->host_deviceid = hdid;
	md->properties.hdid = hdid;
	rio_local_set_device_id(md->mport, hdid);

	rmcd_debug(MPORT, "Set host device Id to %d", hdid);

	return 0;
}

/*
 * maint_comptag_set() - Set the host Component Tag
 * @priv: driver private data
 * @arg:	Component Tag
 */
static int maint_comptag_set(struct mport_cdev_priv *priv, void __user *arg)
{
	struct mport_dev *md = priv->md;
	u32 comptag;

	if (copy_from_user(&comptag, arg, sizeof(comptag)))
		return -EFAULT;

	rio_local_write_config_32(md->mport, RIO_COMPONENT_TAG_CSR, comptag);

	rmcd_debug(MPORT, "Set host Component Tag to %d", comptag);

	return 0;
}

#ifdef CONFIG_RAPIDIO_DMA_ENGINE

struct mport_dma_req {
	struct kref refcount;
	struct list_head node;
	struct file *filp;
	struct mport_cdev_priv *priv;
	enum rio_transfer_sync sync;
	struct sg_table sgt;
	struct page **page_list;
	unsigned int nr_pages;
	struct rio_mport_mapping *map;
	struct dma_chan *dmach;
	enum dma_data_direction dir;
	dma_cookie_t cookie;
	enum dma_status	status;
	struct completion req_comp;
};

static void mport_release_def_dma(struct kref *dma_ref)
{
	struct mport_dev *md =
			container_of(dma_ref, struct mport_dev, dma_ref);

	rmcd_debug(EXIT, "DMA_%d", md->dma_chan->chan_id);
	rio_release_dma(md->dma_chan);
	md->dma_chan = NULL;
}

static void mport_release_dma(struct kref *dma_ref)
{
	struct mport_cdev_priv *priv =
			container_of(dma_ref, struct mport_cdev_priv, dma_ref);

	rmcd_debug(EXIT, "DMA_%d", priv->dmach->chan_id);
	complete(&priv->comp);
}

static void dma_req_free(struct kref *ref)
{
	struct mport_dma_req *req = container_of(ref, struct mport_dma_req,
			refcount);
	struct mport_cdev_priv *priv = req->priv;
	unsigned int i;

	dma_unmap_sg(req->dmach->device->dev,
		     req->sgt.sgl, req->sgt.nents, req->dir);
	sg_free_table(&req->sgt);
	if (req->page_list) {
		for (i = 0; i < req->nr_pages; i++)
			put_page(req->page_list[i]);
		kfree(req->page_list);
	}

	if (req->map) {
		mutex_lock(&req->map->md->buf_mutex);
		kref_put(&req->map->ref, mport_release_mapping);
		mutex_unlock(&req->map->md->buf_mutex);
	}

	kref_put(&priv->dma_ref, mport_release_dma);

	kfree(req);
}

static void dma_xfer_callback(void *param)
{
	struct mport_dma_req *req = (struct mport_dma_req *)param;
	struct mport_cdev_priv *priv = req->priv;

	req->status = dma_async_is_tx_complete(priv->dmach, req->cookie,
					       NULL, NULL);
	complete(&req->req_comp);
	kref_put(&req->refcount, dma_req_free);
}

/*
 * prep_dma_xfer() - Configure and send request to DMAengine to prepare DMA
 *                   transfer object.
 * Returns pointer to DMA transaction descriptor allocated by DMA driver on
 * success or ERR_PTR (and/or NULL) if failed. Caller must check returned
 * non-NULL pointer using IS_ERR macro.
 */
static struct dma_async_tx_descriptor
*prep_dma_xfer(struct dma_chan *chan, struct rio_transfer_io *transfer,
	struct sg_table *sgt, int nents, enum dma_transfer_direction dir,
	enum dma_ctrl_flags flags)
{
	struct rio_dma_data tx_data;

	tx_data.sg = sgt->sgl;
	tx_data.sg_len = nents;
	tx_data.rio_addr_u = 0;
	tx_data.rio_addr = transfer->rio_addr;
	if (dir == DMA_MEM_TO_DEV) {
		switch (transfer->method) {
		case RIO_EXCHANGE_NWRITE:
			tx_data.wr_type = RDW_ALL_NWRITE;
			break;
		case RIO_EXCHANGE_NWRITE_R_ALL:
			tx_data.wr_type = RDW_ALL_NWRITE_R;
			break;
		case RIO_EXCHANGE_NWRITE_R:
			tx_data.wr_type = RDW_LAST_NWRITE_R;
			break;
		case RIO_EXCHANGE_DEFAULT:
			tx_data.wr_type = RDW_DEFAULT;
			break;
		default:
			return ERR_PTR(-EINVAL);
		}
	}

	return rio_dma_prep_xfer(chan, transfer->rioid, &tx_data, dir, flags);
}

/* Request DMA channel associated with this mport device.
 * Try to request DMA channel for every new process that opened given
 * mport. If a new DMA channel is not available use default channel
 * which is the first DMA channel opened on mport device.
 */
static int get_dma_channel(struct mport_cdev_priv *priv)
{
	mutex_lock(&priv->dma_lock);
	if (!priv->dmach) {
		priv->dmach = rio_request_mport_dma(priv->md->mport);
		if (!priv->dmach) {
			/* Use default DMA channel if available */
			if (priv->md->dma_chan) {
				priv->dmach = priv->md->dma_chan;
				kref_get(&priv->md->dma_ref);
			} else {
				rmcd_error("Failed to get DMA channel");
				mutex_unlock(&priv->dma_lock);
				return -ENODEV;
			}
		} else if (!priv->md->dma_chan) {
			/* Register default DMA channel if we do not have one */
			priv->md->dma_chan = priv->dmach;
			kref_init(&priv->md->dma_ref);
			rmcd_debug(DMA, "Register DMA_chan %d as default",
				   priv->dmach->chan_id);
		}

		kref_init(&priv->dma_ref);
		init_completion(&priv->comp);
	}

	kref_get(&priv->dma_ref);
	mutex_unlock(&priv->dma_lock);
	return 0;
}

static void put_dma_channel(struct mport_cdev_priv *priv)
{
	kref_put(&priv->dma_ref, mport_release_dma);
}

/*
 * DMA transfer functions
 */
static int do_dma_request(struct mport_dma_req *req,
			  struct rio_transfer_io *xfer,
			  enum rio_transfer_sync sync, int nents)
{
	struct mport_cdev_priv *priv;
	struct sg_table *sgt;
	struct dma_chan *chan;
	struct dma_async_tx_descriptor *tx;
	dma_cookie_t cookie;
	unsigned long tmo = msecs_to_jiffies(dma_timeout);
	enum dma_transfer_direction dir;
	long wret;
	int ret = 0;

	priv = req->priv;
	sgt = &req->sgt;

	chan = priv->dmach;
	dir = (req->dir == DMA_FROM_DEVICE) ? DMA_DEV_TO_MEM : DMA_MEM_TO_DEV;

	rmcd_debug(DMA, "%s(%d) uses %s for DMA_%s",
		   current->comm, task_pid_nr(current),
		   dev_name(&chan->dev->device),
		   (dir == DMA_DEV_TO_MEM)?"READ":"WRITE");

	/* Initialize DMA transaction request */
	tx = prep_dma_xfer(chan, xfer, sgt, nents, dir,
			   DMA_CTRL_ACK | DMA_PREP_INTERRUPT);

	if (!tx) {
		rmcd_debug(DMA, "prep error for %s A:0x%llx L:0x%llx",
			(dir == DMA_DEV_TO_MEM)?"READ":"WRITE",
			xfer->rio_addr, xfer->length);
		ret = -EIO;
		goto err_out;
	} else if (IS_ERR(tx)) {
		ret = PTR_ERR(tx);
		rmcd_debug(DMA, "prep error %d for %s A:0x%llx L:0x%llx", ret,
			(dir == DMA_DEV_TO_MEM)?"READ":"WRITE",
			xfer->rio_addr, xfer->length);
		goto err_out;
	}

	tx->callback = dma_xfer_callback;
	tx->callback_param = req;

	req->status = DMA_IN_PROGRESS;
<<<<<<< HEAD
	init_completion(&req->req_comp);
=======
>>>>>>> 4b64487f
	kref_get(&req->refcount);

	cookie = dmaengine_submit(tx);
	req->cookie = cookie;

	rmcd_debug(DMA, "pid=%d DMA_%s tx_cookie = %d", task_pid_nr(current),
		   (dir == DMA_DEV_TO_MEM)?"READ":"WRITE", cookie);

	if (dma_submit_error(cookie)) {
		rmcd_error("submit err=%d (addr:0x%llx len:0x%llx)",
			   cookie, xfer->rio_addr, xfer->length);
		kref_put(&req->refcount, dma_req_free);
		ret = -EIO;
		goto err_out;
	}

	dma_async_issue_pending(chan);

	if (sync == RIO_TRANSFER_ASYNC) {
		spin_lock(&priv->req_lock);
		list_add_tail(&req->node, &priv->async_list);
		spin_unlock(&priv->req_lock);
		return cookie;
	} else if (sync == RIO_TRANSFER_FAF)
		return 0;

	wret = wait_for_completion_interruptible_timeout(&req->req_comp, tmo);

	if (wret == 0) {
		/* Timeout on wait occurred */
		rmcd_error("%s(%d) timed out waiting for DMA_%s %d",
		       current->comm, task_pid_nr(current),
		       (dir == DMA_DEV_TO_MEM)?"READ":"WRITE", cookie);
		return -ETIMEDOUT;
	} else if (wret == -ERESTARTSYS) {
		/* Wait_for_completion was interrupted by a signal but DMA may
		 * be in progress
		 */
		rmcd_error("%s(%d) wait for DMA_%s %d was interrupted",
			current->comm, task_pid_nr(current),
			(dir == DMA_DEV_TO_MEM)?"READ":"WRITE", cookie);
		return -EINTR;
	}

	if (req->status != DMA_COMPLETE) {
		/* DMA transaction completion was signaled with error */
		rmcd_error("%s(%d) DMA_%s %d completed with status %d (ret=%d)",
			current->comm, task_pid_nr(current),
			(dir == DMA_DEV_TO_MEM)?"READ":"WRITE",
			cookie, req->status, ret);
		ret = -EIO;
	}

err_out:
	return ret;
}

/*
 * rio_dma_transfer() - Perform RapidIO DMA data transfer to/from
 *                      the remote RapidIO device
 * @filp: file pointer associated with the call
 * @transfer_mode: DMA transfer mode
 * @sync: synchronization mode
 * @dir: DMA transfer direction (DMA_MEM_TO_DEV = write OR
 *                               DMA_DEV_TO_MEM = read)
 * @xfer: data transfer descriptor structure
 */
static int
rio_dma_transfer(struct file *filp, u32 transfer_mode,
		 enum rio_transfer_sync sync, enum dma_data_direction dir,
		 struct rio_transfer_io *xfer)
{
	struct mport_cdev_priv *priv = filp->private_data;
	unsigned long nr_pages = 0;
	struct page **page_list = NULL;
	struct mport_dma_req *req;
	struct mport_dev *md = priv->md;
	struct dma_chan *chan;
	int i, ret;
	int nents;

	if (xfer->length == 0)
		return -EINVAL;
	req = kzalloc(sizeof(*req), GFP_KERNEL);
	if (!req)
		return -ENOMEM;

	kref_init(&req->refcount);

	ret = get_dma_channel(priv);
	if (ret) {
		kfree(req);
		return ret;
	}
	chan = priv->dmach;

	kref_init(&req->refcount);
	init_completion(&req->req_comp);
	req->dir = dir;
	req->filp = filp;
	req->priv = priv;
	req->dmach = chan;
	req->sync = sync;

	/*
	 * If parameter loc_addr != NULL, we are transferring data from/to
	 * data buffer allocated in user-space: lock in memory user-space
	 * buffer pages and build an SG table for DMA transfer request
	 *
	 * Otherwise (loc_addr == NULL) contiguous kernel-space buffer is
	 * used for DMA data transfers: build single entry SG table using
	 * offset within the internal buffer specified by handle parameter.
	 */
	if (xfer->loc_addr) {
		unsigned int offset;
		long pinned;

		offset = lower_32_bits(offset_in_page(xfer->loc_addr));
		nr_pages = PAGE_ALIGN(xfer->length + offset) >> PAGE_SHIFT;

		page_list = kmalloc_array(nr_pages,
					  sizeof(*page_list), GFP_KERNEL);
		if (page_list == NULL) {
			ret = -ENOMEM;
			goto err_req;
		}

		pinned = get_user_pages_fast(
				(unsigned long)xfer->loc_addr & PAGE_MASK,
				nr_pages, dir == DMA_FROM_DEVICE, page_list);

		if (pinned != nr_pages) {
			if (pinned < 0) {
				rmcd_error("get_user_pages_unlocked err=%ld",
					   pinned);
				nr_pages = 0;
			} else
				rmcd_error("pinned %ld out of %ld pages",
					   pinned, nr_pages);
			ret = -EFAULT;
			goto err_pg;
		}

		ret = sg_alloc_table_from_pages(&req->sgt, page_list, nr_pages,
					offset, xfer->length, GFP_KERNEL);
		if (ret) {
			rmcd_error("sg_alloc_table failed with err=%d", ret);
			goto err_pg;
		}

		req->page_list = page_list;
		req->nr_pages = nr_pages;
	} else {
		dma_addr_t baddr;
		struct rio_mport_mapping *map;

		baddr = (dma_addr_t)xfer->handle;

		mutex_lock(&md->buf_mutex);
		list_for_each_entry(map, &md->mappings, node) {
			if (baddr >= map->phys_addr &&
			    baddr < (map->phys_addr + map->size)) {
				kref_get(&map->ref);
				req->map = map;
				break;
			}
		}
		mutex_unlock(&md->buf_mutex);

		if (req->map == NULL) {
			ret = -ENOMEM;
			goto err_req;
		}

		if (xfer->length + xfer->offset > map->size) {
			ret = -EINVAL;
			goto err_req;
		}

		ret = sg_alloc_table(&req->sgt, 1, GFP_KERNEL);
		if (unlikely(ret)) {
			rmcd_error("sg_alloc_table failed for internal buf");
			goto err_req;
		}

		sg_set_buf(req->sgt.sgl,
			   map->virt_addr + (baddr - map->phys_addr) +
				xfer->offset, xfer->length);
	}

	nents = dma_map_sg(chan->device->dev,
			   req->sgt.sgl, req->sgt.nents, dir);
	if (nents == 0) {
		rmcd_error("Failed to map SG list");
		ret = -EFAULT;
		goto err_pg;
	}

	ret = do_dma_request(req, xfer, sync, nents);

	if (ret >= 0) {
		if (sync == RIO_TRANSFER_ASYNC)
			return ret; /* return ASYNC cookie */
	} else {
		rmcd_debug(DMA, "do_dma_request failed with err=%d", ret);
	}

err_pg:
	if (!req->page_list) {
		for (i = 0; i < nr_pages; i++)
			put_page(page_list[i]);
		kfree(page_list);
	}
err_req:
	kref_put(&req->refcount, dma_req_free);
	return ret;
}

static int rio_mport_transfer_ioctl(struct file *filp, void __user *arg)
{
	struct mport_cdev_priv *priv = filp->private_data;
	struct rio_transaction transaction;
	struct rio_transfer_io *transfer;
	enum dma_data_direction dir;
	int i, ret = 0;

	if (unlikely(copy_from_user(&transaction, arg, sizeof(transaction))))
		return -EFAULT;

	if (transaction.count != 1) /* only single transfer for now */
		return -EINVAL;

	if ((transaction.transfer_mode &
	     priv->md->properties.transfer_mode) == 0)
		return -ENODEV;

	transfer = vmalloc(transaction.count * sizeof(*transfer));
	if (!transfer)
		return -ENOMEM;

	if (unlikely(copy_from_user(transfer,
				    (void __user *)(uintptr_t)transaction.block,
				    transaction.count * sizeof(*transfer)))) {
		ret = -EFAULT;
		goto out_free;
	}

	dir = (transaction.dir == RIO_TRANSFER_DIR_READ) ?
					DMA_FROM_DEVICE : DMA_TO_DEVICE;
	for (i = 0; i < transaction.count && ret == 0; i++)
		ret = rio_dma_transfer(filp, transaction.transfer_mode,
			transaction.sync, dir, &transfer[i]);

	if (unlikely(copy_to_user((void __user *)(uintptr_t)transaction.block,
				  transfer,
				  transaction.count * sizeof(*transfer))))
		ret = -EFAULT;

out_free:
	vfree(transfer);

	return ret;
}

static int rio_mport_wait_for_async_dma(struct file *filp, void __user *arg)
{
	struct mport_cdev_priv *priv;
	struct mport_dev *md;
	struct rio_async_tx_wait w_param;
	struct mport_dma_req *req;
	dma_cookie_t cookie;
	unsigned long tmo;
	long wret;
	int found = 0;
	int ret;

	priv = (struct mport_cdev_priv *)filp->private_data;
	md = priv->md;

	if (unlikely(copy_from_user(&w_param, arg, sizeof(w_param))))
		return -EFAULT;

	cookie = w_param.token;
	if (w_param.timeout)
		tmo = msecs_to_jiffies(w_param.timeout);
	else /* Use default DMA timeout */
		tmo = msecs_to_jiffies(dma_timeout);

	spin_lock(&priv->req_lock);
	list_for_each_entry(req, &priv->async_list, node) {
		if (req->cookie == cookie) {
			list_del(&req->node);
			found = 1;
			break;
		}
	}
	spin_unlock(&priv->req_lock);

	if (!found)
		return -EAGAIN;

	wret = wait_for_completion_interruptible_timeout(&req->req_comp, tmo);

	if (wret == 0) {
		/* Timeout on wait occurred */
		rmcd_error("%s(%d) timed out waiting for ASYNC DMA_%s",
		       current->comm, task_pid_nr(current),
		       (req->dir == DMA_FROM_DEVICE)?"READ":"WRITE");
		ret = -ETIMEDOUT;
		goto err_tmo;
	} else if (wret == -ERESTARTSYS) {
		/* Wait_for_completion was interrupted by a signal but DMA may
		 * be still in progress
		 */
		rmcd_error("%s(%d) wait for ASYNC DMA_%s was interrupted",
			current->comm, task_pid_nr(current),
			(req->dir == DMA_FROM_DEVICE)?"READ":"WRITE");
		ret = -EINTR;
		goto err_tmo;
	}

	if (req->status != DMA_COMPLETE) {
		/* DMA transaction completion signaled with transfer error */
		rmcd_error("%s(%d) ASYNC DMA_%s completion with status %d",
			current->comm, task_pid_nr(current),
			(req->dir == DMA_FROM_DEVICE)?"READ":"WRITE",
			req->status);
		ret = -EIO;
	} else
		ret = 0;

	if (req->status != DMA_IN_PROGRESS && req->status != DMA_PAUSED)
		kref_put(&req->refcount, dma_req_free);

	return ret;

err_tmo:
	/* Return request back into async queue */
	spin_lock(&priv->req_lock);
	list_add_tail(&req->node, &priv->async_list);
	spin_unlock(&priv->req_lock);
	return ret;
}

static int rio_mport_create_dma_mapping(struct mport_dev *md, struct file *filp,
			u64 size, struct rio_mport_mapping **mapping)
{
	struct rio_mport_mapping *map;

	map = kzalloc(sizeof(*map), GFP_KERNEL);
	if (map == NULL)
		return -ENOMEM;

	map->virt_addr = dma_alloc_coherent(md->mport->dev.parent, size,
					    &map->phys_addr, GFP_KERNEL);
	if (map->virt_addr == NULL) {
		kfree(map);
		return -ENOMEM;
	}

	map->dir = MAP_DMA;
	map->size = size;
	map->filp = filp;
	map->md = md;
	kref_init(&map->ref);
	mutex_lock(&md->buf_mutex);
	list_add_tail(&map->node, &md->mappings);
	mutex_unlock(&md->buf_mutex);
	*mapping = map;

	return 0;
}

static int rio_mport_alloc_dma(struct file *filp, void __user *arg)
{
	struct mport_cdev_priv *priv = filp->private_data;
	struct mport_dev *md = priv->md;
	struct rio_dma_mem map;
	struct rio_mport_mapping *mapping = NULL;
	int ret;

	if (unlikely(copy_from_user(&map, arg, sizeof(map))))
		return -EFAULT;

	ret = rio_mport_create_dma_mapping(md, filp, map.length, &mapping);
	if (ret)
		return ret;

	map.dma_handle = mapping->phys_addr;

	if (unlikely(copy_to_user(arg, &map, sizeof(map)))) {
		mutex_lock(&md->buf_mutex);
		kref_put(&mapping->ref, mport_release_mapping);
		mutex_unlock(&md->buf_mutex);
		return -EFAULT;
	}

	return 0;
}

static int rio_mport_free_dma(struct file *filp, void __user *arg)
{
	struct mport_cdev_priv *priv = filp->private_data;
	struct mport_dev *md = priv->md;
	u64 handle;
	int ret = -EFAULT;
	struct rio_mport_mapping *map, *_map;

	if (copy_from_user(&handle, arg, sizeof(handle)))
		return -EFAULT;
	rmcd_debug(EXIT, "filp=%p", filp);

	mutex_lock(&md->buf_mutex);
	list_for_each_entry_safe(map, _map, &md->mappings, node) {
		if (map->dir == MAP_DMA && map->phys_addr == handle &&
		    map->filp == filp) {
			kref_put(&map->ref, mport_release_mapping);
			ret = 0;
			break;
		}
	}
	mutex_unlock(&md->buf_mutex);

	if (ret == -EFAULT) {
		rmcd_debug(DMA, "ERR no matching mapping");
		return ret;
	}

	return 0;
}
#else
static int rio_mport_transfer_ioctl(struct file *filp, void *arg)
{
	return -ENODEV;
}

static int rio_mport_wait_for_async_dma(struct file *filp, void __user *arg)
{
	return -ENODEV;
}

static int rio_mport_alloc_dma(struct file *filp, void __user *arg)
{
	return -ENODEV;
}

static int rio_mport_free_dma(struct file *filp, void __user *arg)
{
	return -ENODEV;
}
#endif /* CONFIG_RAPIDIO_DMA_ENGINE */

/*
 * Inbound/outbound memory mapping functions
 */

static int
rio_mport_create_inbound_mapping(struct mport_dev *md, struct file *filp,
				u64 raddr, u64 size,
				struct rio_mport_mapping **mapping)
{
	struct rio_mport *mport = md->mport;
	struct rio_mport_mapping *map;
	int ret;

	/* rio_map_inb_region() accepts u32 size */
	if (size > 0xffffffff)
		return -EINVAL;

	map = kzalloc(sizeof(*map), GFP_KERNEL);
	if (map == NULL)
		return -ENOMEM;

	map->virt_addr = dma_alloc_coherent(mport->dev.parent, size,
					    &map->phys_addr, GFP_KERNEL);
	if (map->virt_addr == NULL) {
		ret = -ENOMEM;
		goto err_dma_alloc;
	}

	if (raddr == RIO_MAP_ANY_ADDR)
		raddr = map->phys_addr;
	ret = rio_map_inb_region(mport, map->phys_addr, raddr, (u32)size, 0);
	if (ret < 0)
		goto err_map_inb;

	map->dir = MAP_INBOUND;
	map->rio_addr = raddr;
	map->size = size;
	map->filp = filp;
	map->md = md;
	kref_init(&map->ref);
	mutex_lock(&md->buf_mutex);
	list_add_tail(&map->node, &md->mappings);
	mutex_unlock(&md->buf_mutex);
	*mapping = map;
	return 0;

err_map_inb:
	dma_free_coherent(mport->dev.parent, size,
			  map->virt_addr, map->phys_addr);
err_dma_alloc:
	kfree(map);
	return ret;
}

static int
rio_mport_get_inbound_mapping(struct mport_dev *md, struct file *filp,
			      u64 raddr, u64 size,
			      struct rio_mport_mapping **mapping)
{
	struct rio_mport_mapping *map;
	int err = -ENOMEM;

	if (raddr == RIO_MAP_ANY_ADDR)
		goto get_new;

	mutex_lock(&md->buf_mutex);
	list_for_each_entry(map, &md->mappings, node) {
		if (map->dir != MAP_INBOUND)
			continue;
		if (raddr == map->rio_addr && size == map->size) {
			/* allow exact match only */
			*mapping = map;
			err = 0;
			break;
		} else if (raddr < (map->rio_addr + map->size - 1) &&
			   (raddr + size) > map->rio_addr) {
			err = -EBUSY;
			break;
		}
	}
	mutex_unlock(&md->buf_mutex);

	if (err != -ENOMEM)
		return err;
get_new:
	/* not found, create new */
	return rio_mport_create_inbound_mapping(md, filp, raddr, size, mapping);
}

static int rio_mport_map_inbound(struct file *filp, void __user *arg)
{
	struct mport_cdev_priv *priv = filp->private_data;
	struct mport_dev *md = priv->md;
	struct rio_mmap map;
	struct rio_mport_mapping *mapping = NULL;
	int ret;

	if (!md->mport->ops->map_inb)
		return -EPROTONOSUPPORT;
	if (unlikely(copy_from_user(&map, arg, sizeof(map))))
		return -EFAULT;

	rmcd_debug(IBW, "%s filp=%p", dev_name(&priv->md->dev), filp);

	ret = rio_mport_get_inbound_mapping(md, filp, map.rio_addr,
					    map.length, &mapping);
	if (ret)
		return ret;

	map.handle = mapping->phys_addr;
	map.rio_addr = mapping->rio_addr;

	if (unlikely(copy_to_user(arg, &map, sizeof(map)))) {
		/* Delete mapping if it was created by this request */
		if (ret == 0 && mapping->filp == filp) {
			mutex_lock(&md->buf_mutex);
			kref_put(&mapping->ref, mport_release_mapping);
			mutex_unlock(&md->buf_mutex);
		}
		return -EFAULT;
	}

	return 0;
}

/*
 * rio_mport_inbound_free() - unmap from RapidIO address space and free
 *                    previously allocated inbound DMA coherent buffer
 * @priv: driver private data
 * @arg:  buffer handle returned by allocation routine
 */
static int rio_mport_inbound_free(struct file *filp, void __user *arg)
{
	struct mport_cdev_priv *priv = filp->private_data;
	struct mport_dev *md = priv->md;
	u64 handle;
	struct rio_mport_mapping *map, *_map;

	rmcd_debug(IBW, "%s filp=%p", dev_name(&priv->md->dev), filp);

	if (!md->mport->ops->unmap_inb)
		return -EPROTONOSUPPORT;

	if (copy_from_user(&handle, arg, sizeof(handle)))
		return -EFAULT;

	mutex_lock(&md->buf_mutex);
	list_for_each_entry_safe(map, _map, &md->mappings, node) {
		if (map->dir == MAP_INBOUND && map->phys_addr == handle) {
			if (map->filp == filp) {
				map->filp = NULL;
				kref_put(&map->ref, mport_release_mapping);
			}
			break;
		}
	}
	mutex_unlock(&md->buf_mutex);

	return 0;
}

/*
 * maint_port_idx_get() - Get the port index of the mport instance
 * @priv: driver private data
 * @arg:  port index
 */
static int maint_port_idx_get(struct mport_cdev_priv *priv, void __user *arg)
{
	struct mport_dev *md = priv->md;
	u32 port_idx = md->mport->index;

	rmcd_debug(MPORT, "port_index=%d", port_idx);

	if (copy_to_user(arg, &port_idx, sizeof(port_idx)))
		return -EFAULT;

	return 0;
}

static int rio_mport_add_event(struct mport_cdev_priv *priv,
			       struct rio_event *event)
{
	int overflow;

	if (!(priv->event_mask & event->header))
		return -EACCES;

	spin_lock(&priv->fifo_lock);
	overflow = kfifo_avail(&priv->event_fifo) < sizeof(*event)
		|| kfifo_in(&priv->event_fifo, (unsigned char *)event,
			sizeof(*event)) != sizeof(*event);
	spin_unlock(&priv->fifo_lock);

	wake_up_interruptible(&priv->event_rx_wait);

	if (overflow) {
		dev_warn(&priv->md->dev, DRV_NAME ": event fifo overflow\n");
		return -EBUSY;
	}

	return 0;
}

static void rio_mport_doorbell_handler(struct rio_mport *mport, void *dev_id,
				       u16 src, u16 dst, u16 info)
{
	struct mport_dev *data = dev_id;
	struct mport_cdev_priv *priv;
	struct rio_mport_db_filter *db_filter;
	struct rio_event event;
	int handled;

	event.header = RIO_DOORBELL;
	event.u.doorbell.rioid = src;
	event.u.doorbell.payload = info;

	handled = 0;
	spin_lock(&data->db_lock);
	list_for_each_entry(db_filter, &data->doorbells, data_node) {
		if (((db_filter->filter.rioid == RIO_INVALID_DESTID ||
		      db_filter->filter.rioid == src)) &&
		      info >= db_filter->filter.low &&
		      info <= db_filter->filter.high) {
			priv = db_filter->priv;
			rio_mport_add_event(priv, &event);
			handled = 1;
		}
	}
	spin_unlock(&data->db_lock);

	if (!handled)
		dev_warn(&data->dev,
			"%s: spurious DB received from 0x%x, info=0x%04x\n",
			__func__, src, info);
}

static int rio_mport_add_db_filter(struct mport_cdev_priv *priv,
				   void __user *arg)
{
	struct mport_dev *md = priv->md;
	struct rio_mport_db_filter *db_filter;
	struct rio_doorbell_filter filter;
	unsigned long flags;
	int ret;

	if (copy_from_user(&filter, arg, sizeof(filter)))
		return -EFAULT;

	if (filter.low > filter.high)
		return -EINVAL;

	ret = rio_request_inb_dbell(md->mport, md, filter.low, filter.high,
				    rio_mport_doorbell_handler);
	if (ret) {
		rmcd_error("%s failed to register IBDB, err=%d",
			   dev_name(&md->dev), ret);
		return ret;
	}

	db_filter = kzalloc(sizeof(*db_filter), GFP_KERNEL);
	if (db_filter == NULL) {
		rio_release_inb_dbell(md->mport, filter.low, filter.high);
		return -ENOMEM;
	}

	db_filter->filter = filter;
	db_filter->priv = priv;
	spin_lock_irqsave(&md->db_lock, flags);
	list_add_tail(&db_filter->priv_node, &priv->db_filters);
	list_add_tail(&db_filter->data_node, &md->doorbells);
	spin_unlock_irqrestore(&md->db_lock, flags);

	return 0;
}

static void rio_mport_delete_db_filter(struct rio_mport_db_filter *db_filter)
{
	list_del(&db_filter->data_node);
	list_del(&db_filter->priv_node);
	kfree(db_filter);
}

static int rio_mport_remove_db_filter(struct mport_cdev_priv *priv,
				      void __user *arg)
{
	struct rio_mport_db_filter *db_filter;
	struct rio_doorbell_filter filter;
	unsigned long flags;
	int ret = -EINVAL;

	if (copy_from_user(&filter, arg, sizeof(filter)))
		return -EFAULT;

	if (filter.low > filter.high)
		return -EINVAL;

	spin_lock_irqsave(&priv->md->db_lock, flags);
	list_for_each_entry(db_filter, &priv->db_filters, priv_node) {
		if (db_filter->filter.rioid == filter.rioid &&
		    db_filter->filter.low == filter.low &&
		    db_filter->filter.high == filter.high) {
			rio_mport_delete_db_filter(db_filter);
			ret = 0;
			break;
		}
	}
	spin_unlock_irqrestore(&priv->md->db_lock, flags);

	if (!ret)
		rio_release_inb_dbell(priv->md->mport, filter.low, filter.high);

	return ret;
}

static int rio_mport_match_pw(union rio_pw_msg *msg,
			      struct rio_pw_filter *filter)
{
	if ((msg->em.comptag & filter->mask) < filter->low ||
		(msg->em.comptag & filter->mask) > filter->high)
		return 0;
	return 1;
}

static int rio_mport_pw_handler(struct rio_mport *mport, void *context,
				union rio_pw_msg *msg, int step)
{
	struct mport_dev *md = context;
	struct mport_cdev_priv *priv;
	struct rio_mport_pw_filter *pw_filter;
	struct rio_event event;
	int handled;

	event.header = RIO_PORTWRITE;
	memcpy(event.u.portwrite.payload, msg->raw, RIO_PW_MSG_SIZE);

	handled = 0;
	spin_lock(&md->pw_lock);
	list_for_each_entry(pw_filter, &md->portwrites, md_node) {
		if (rio_mport_match_pw(msg, &pw_filter->filter)) {
			priv = pw_filter->priv;
			rio_mport_add_event(priv, &event);
			handled = 1;
		}
	}
	spin_unlock(&md->pw_lock);

	if (!handled) {
		printk_ratelimited(KERN_WARNING DRV_NAME
			": mport%d received spurious PW from 0x%08x\n",
			mport->id, msg->em.comptag);
	}

	return 0;
}

static int rio_mport_add_pw_filter(struct mport_cdev_priv *priv,
				   void __user *arg)
{
	struct mport_dev *md = priv->md;
	struct rio_mport_pw_filter *pw_filter;
	struct rio_pw_filter filter;
	unsigned long flags;
	int hadd = 0;

	if (copy_from_user(&filter, arg, sizeof(filter)))
		return -EFAULT;

	pw_filter = kzalloc(sizeof(*pw_filter), GFP_KERNEL);
	if (pw_filter == NULL)
		return -ENOMEM;

	pw_filter->filter = filter;
	pw_filter->priv = priv;
	spin_lock_irqsave(&md->pw_lock, flags);
	if (list_empty(&md->portwrites))
		hadd = 1;
	list_add_tail(&pw_filter->priv_node, &priv->pw_filters);
	list_add_tail(&pw_filter->md_node, &md->portwrites);
	spin_unlock_irqrestore(&md->pw_lock, flags);

	if (hadd) {
		int ret;

		ret = rio_add_mport_pw_handler(md->mport, md,
					       rio_mport_pw_handler);
		if (ret) {
			dev_err(&md->dev,
				"%s: failed to add IB_PW handler, err=%d\n",
				__func__, ret);
			return ret;
		}
		rio_pw_enable(md->mport, 1);
	}

	return 0;
}

static void rio_mport_delete_pw_filter(struct rio_mport_pw_filter *pw_filter)
{
	list_del(&pw_filter->md_node);
	list_del(&pw_filter->priv_node);
	kfree(pw_filter);
}

static int rio_mport_match_pw_filter(struct rio_pw_filter *a,
				     struct rio_pw_filter *b)
{
	if ((a->mask == b->mask) && (a->low == b->low) && (a->high == b->high))
		return 1;
	return 0;
}

static int rio_mport_remove_pw_filter(struct mport_cdev_priv *priv,
				      void __user *arg)
{
	struct mport_dev *md = priv->md;
	struct rio_mport_pw_filter *pw_filter;
	struct rio_pw_filter filter;
	unsigned long flags;
	int ret = -EINVAL;
	int hdel = 0;

	if (copy_from_user(&filter, arg, sizeof(filter)))
		return -EFAULT;

	spin_lock_irqsave(&md->pw_lock, flags);
	list_for_each_entry(pw_filter, &priv->pw_filters, priv_node) {
		if (rio_mport_match_pw_filter(&pw_filter->filter, &filter)) {
			rio_mport_delete_pw_filter(pw_filter);
			ret = 0;
			break;
		}
	}

	if (list_empty(&md->portwrites))
		hdel = 1;
	spin_unlock_irqrestore(&md->pw_lock, flags);

	if (hdel) {
		rio_del_mport_pw_handler(md->mport, priv->md,
					 rio_mport_pw_handler);
		rio_pw_enable(md->mport, 0);
	}

	return ret;
}

/*
 * rio_release_dev - release routine for kernel RIO device object
 * @dev: kernel device object associated with a RIO device structure
 *
 * Frees a RIO device struct associated a RIO device struct.
 * The RIO device struct is freed.
 */
static void rio_release_dev(struct device *dev)
{
	struct rio_dev *rdev;

	rdev = to_rio_dev(dev);
	pr_info(DRV_PREFIX "%s: %s\n", __func__, rio_name(rdev));
	kfree(rdev);
}


static void rio_release_net(struct device *dev)
{
	struct rio_net *net;

	net = to_rio_net(dev);
	rmcd_debug(RDEV, "net_%d", net->id);
	kfree(net);
}


/*
 * rio_mport_add_riodev - creates a kernel RIO device object
 *
 * Allocates a RIO device data structure and initializes required fields based
 * on device's configuration space contents.
 * If the device has switch capabilities, then a switch specific portion is
 * allocated and configured.
 */
static int rio_mport_add_riodev(struct mport_cdev_priv *priv,
				   void __user *arg)
{
	struct mport_dev *md = priv->md;
	struct rio_rdev_info dev_info;
	struct rio_dev *rdev;
	struct rio_switch *rswitch = NULL;
	struct rio_mport *mport;
	size_t size;
	u32 rval;
	u32 swpinfo = 0;
	u16 destid;
	u8 hopcount;
	int err;

	if (copy_from_user(&dev_info, arg, sizeof(dev_info)))
		return -EFAULT;

	rmcd_debug(RDEV, "name:%s ct:0x%x did:0x%x hc:0x%x", dev_info.name,
		   dev_info.comptag, dev_info.destid, dev_info.hopcount);

	if (bus_find_device_by_name(&rio_bus_type, NULL, dev_info.name)) {
		rmcd_debug(RDEV, "device %s already exists", dev_info.name);
		return -EEXIST;
	}

	size = sizeof(*rdev);
	mport = md->mport;
	destid = dev_info.destid;
	hopcount = dev_info.hopcount;

	if (rio_mport_read_config_32(mport, destid, hopcount,
				     RIO_PEF_CAR, &rval))
		return -EIO;

	if (rval & RIO_PEF_SWITCH) {
		rio_mport_read_config_32(mport, destid, hopcount,
					 RIO_SWP_INFO_CAR, &swpinfo);
		size += (RIO_GET_TOTAL_PORTS(swpinfo) *
			 sizeof(rswitch->nextdev[0])) + sizeof(*rswitch);
	}

	rdev = kzalloc(size, GFP_KERNEL);
	if (rdev == NULL)
		return -ENOMEM;

	if (mport->net == NULL) {
		struct rio_net *net;

		net = rio_alloc_net(mport);
		if (!net) {
			err = -ENOMEM;
			rmcd_debug(RDEV, "failed to allocate net object");
			goto cleanup;
		}

		net->id = mport->id;
		net->hport = mport;
		dev_set_name(&net->dev, "rnet_%d", net->id);
		net->dev.parent = &mport->dev;
		net->dev.release = rio_release_net;
		err = rio_add_net(net);
		if (err) {
			rmcd_debug(RDEV, "failed to register net, err=%d", err);
			kfree(net);
			goto cleanup;
		}
	}

	rdev->net = mport->net;
	rdev->pef = rval;
	rdev->swpinfo = swpinfo;
	rio_mport_read_config_32(mport, destid, hopcount,
				 RIO_DEV_ID_CAR, &rval);
	rdev->did = rval >> 16;
	rdev->vid = rval & 0xffff;
	rio_mport_read_config_32(mport, destid, hopcount, RIO_DEV_INFO_CAR,
				 &rdev->device_rev);
	rio_mport_read_config_32(mport, destid, hopcount, RIO_ASM_ID_CAR,
				 &rval);
	rdev->asm_did = rval >> 16;
	rdev->asm_vid = rval & 0xffff;
	rio_mport_read_config_32(mport, destid, hopcount, RIO_ASM_INFO_CAR,
				 &rval);
	rdev->asm_rev = rval >> 16;

	if (rdev->pef & RIO_PEF_EXT_FEATURES) {
		rdev->efptr = rval & 0xffff;
		rdev->phys_efptr = rio_mport_get_physefb(mport, 0, destid,
						hopcount, &rdev->phys_rmap);

		rdev->em_efptr = rio_mport_get_feature(mport, 0, destid,
						hopcount, RIO_EFB_ERR_MGMNT);
	}

	rio_mport_read_config_32(mport, destid, hopcount, RIO_SRC_OPS_CAR,
				 &rdev->src_ops);
	rio_mport_read_config_32(mport, destid, hopcount, RIO_DST_OPS_CAR,
				 &rdev->dst_ops);

	rdev->comp_tag = dev_info.comptag;
	rdev->destid = destid;
	/* hopcount is stored as specified by a caller, regardles of EP or SW */
	rdev->hopcount = hopcount;

	if (rdev->pef & RIO_PEF_SWITCH) {
		rswitch = rdev->rswitch;
		rswitch->route_table = NULL;
	}

	if (strlen(dev_info.name))
		dev_set_name(&rdev->dev, "%s", dev_info.name);
	else if (rdev->pef & RIO_PEF_SWITCH)
		dev_set_name(&rdev->dev, "%02x:s:%04x", mport->id,
			     rdev->comp_tag & RIO_CTAG_UDEVID);
	else
		dev_set_name(&rdev->dev, "%02x:e:%04x", mport->id,
			     rdev->comp_tag & RIO_CTAG_UDEVID);

	INIT_LIST_HEAD(&rdev->net_list);
	rdev->dev.parent = &mport->net->dev;
	rio_attach_device(rdev);
	rdev->dev.release = rio_release_dev;

	if (rdev->dst_ops & RIO_DST_OPS_DOORBELL)
		rio_init_dbell_res(&rdev->riores[RIO_DOORBELL_RESOURCE],
				   0, 0xffff);
	err = rio_add_device(rdev);
	if (err)
		goto cleanup;
	rio_dev_get(rdev);

	return 0;
cleanup:
	kfree(rdev);
	return err;
}

static int rio_mport_del_riodev(struct mport_cdev_priv *priv, void __user *arg)
{
	struct rio_rdev_info dev_info;
	struct rio_dev *rdev = NULL;
	struct device  *dev;
	struct rio_mport *mport;
	struct rio_net *net;

	if (copy_from_user(&dev_info, arg, sizeof(dev_info)))
		return -EFAULT;

	mport = priv->md->mport;

	/* If device name is specified, removal by name has priority */
	if (strlen(dev_info.name)) {
		dev = bus_find_device_by_name(&rio_bus_type, NULL,
					      dev_info.name);
		if (dev)
			rdev = to_rio_dev(dev);
	} else {
		do {
			rdev = rio_get_comptag(dev_info.comptag, rdev);
			if (rdev && rdev->dev.parent == &mport->net->dev &&
			    rdev->destid == dev_info.destid &&
			    rdev->hopcount == dev_info.hopcount)
				break;
		} while (rdev);
	}

	if (!rdev) {
		rmcd_debug(RDEV,
			"device name:%s ct:0x%x did:0x%x hc:0x%x not found",
			dev_info.name, dev_info.comptag, dev_info.destid,
			dev_info.hopcount);
		return -ENODEV;
	}

	net = rdev->net;
	rio_dev_put(rdev);
	rio_del_device(rdev, RIO_DEVICE_SHUTDOWN);

	if (list_empty(&net->devices)) {
		rio_free_net(net);
		mport->net = NULL;
	}

	return 0;
}

/*
 * Mport cdev management
 */

/*
 * mport_cdev_open() - Open character device (mport)
 */
static int mport_cdev_open(struct inode *inode, struct file *filp)
{
	int ret;
	int minor = iminor(inode);
	struct mport_dev *chdev;
	struct mport_cdev_priv *priv;

	/* Test for valid device */
	if (minor >= RIO_MAX_MPORTS) {
		rmcd_error("Invalid minor device number");
		return -EINVAL;
	}

	chdev = container_of(inode->i_cdev, struct mport_dev, cdev);

	rmcd_debug(INIT, "%s filp=%p", dev_name(&chdev->dev), filp);

	if (atomic_read(&chdev->active) == 0)
		return -ENODEV;

	get_device(&chdev->dev);

	priv = kzalloc(sizeof(*priv), GFP_KERNEL);
	if (!priv) {
		put_device(&chdev->dev);
		return -ENOMEM;
	}

	priv->md = chdev;

	mutex_lock(&chdev->file_mutex);
	list_add_tail(&priv->list, &chdev->file_list);
	mutex_unlock(&chdev->file_mutex);

	INIT_LIST_HEAD(&priv->db_filters);
	INIT_LIST_HEAD(&priv->pw_filters);
	spin_lock_init(&priv->fifo_lock);
	init_waitqueue_head(&priv->event_rx_wait);
	ret = kfifo_alloc(&priv->event_fifo,
			  sizeof(struct rio_event) * MPORT_EVENT_DEPTH,
			  GFP_KERNEL);
	if (ret < 0) {
		dev_err(&chdev->dev, DRV_NAME ": kfifo_alloc failed\n");
		ret = -ENOMEM;
		goto err_fifo;
	}

#ifdef CONFIG_RAPIDIO_DMA_ENGINE
	INIT_LIST_HEAD(&priv->async_list);
	spin_lock_init(&priv->req_lock);
	mutex_init(&priv->dma_lock);
#endif

	filp->private_data = priv;
	goto out;
err_fifo:
	kfree(priv);
out:
	return ret;
}

static int mport_cdev_fasync(int fd, struct file *filp, int mode)
{
	struct mport_cdev_priv *priv = filp->private_data;

	return fasync_helper(fd, filp, mode, &priv->async_queue);
}

#ifdef CONFIG_RAPIDIO_DMA_ENGINE
static void mport_cdev_release_dma(struct file *filp)
{
	struct mport_cdev_priv *priv = filp->private_data;
	struct mport_dev *md;
	struct mport_dma_req *req, *req_next;
	unsigned long tmo = msecs_to_jiffies(dma_timeout);
	long wret;
	LIST_HEAD(list);

	rmcd_debug(EXIT, "from filp=%p %s(%d)",
		   filp, current->comm, task_pid_nr(current));

	if (!priv->dmach) {
		rmcd_debug(EXIT, "No DMA channel for filp=%p", filp);
		return;
	}

	md = priv->md;

	spin_lock(&priv->req_lock);
	if (!list_empty(&priv->async_list)) {
		rmcd_debug(EXIT, "async list not empty filp=%p %s(%d)",
			   filp, current->comm, task_pid_nr(current));
		list_splice_init(&priv->async_list, &list);
	}
	spin_unlock(&priv->req_lock);

	if (!list_empty(&list)) {
		rmcd_debug(EXIT, "temp list not empty");
		list_for_each_entry_safe(req, req_next, &list, node) {
			rmcd_debug(EXIT, "free req->filp=%p cookie=%d compl=%s",
				   req->filp, req->cookie,
				   completion_done(&req->req_comp)?"yes":"no");
			list_del(&req->node);
			kref_put(&req->refcount, dma_req_free);
		}
	}

	put_dma_channel(priv);
	wret = wait_for_completion_interruptible_timeout(&priv->comp, tmo);

	if (wret <= 0) {
		rmcd_error("%s(%d) failed waiting for DMA release err=%ld",
			current->comm, task_pid_nr(current), wret);
	}

	if (priv->dmach != priv->md->dma_chan) {
		rmcd_debug(EXIT, "Release DMA channel for filp=%p %s(%d)",
			   filp, current->comm, task_pid_nr(current));
		rio_release_dma(priv->dmach);
	} else {
		rmcd_debug(EXIT, "Adjust default DMA channel refcount");
		kref_put(&md->dma_ref, mport_release_def_dma);
	}

	priv->dmach = NULL;
}
#else
#define mport_cdev_release_dma(priv) do {} while (0)
#endif

/*
 * mport_cdev_release() - Release character device
 */
static int mport_cdev_release(struct inode *inode, struct file *filp)
{
	struct mport_cdev_priv *priv = filp->private_data;
	struct mport_dev *chdev;
	struct rio_mport_pw_filter *pw_filter, *pw_filter_next;
	struct rio_mport_db_filter *db_filter, *db_filter_next;
	struct rio_mport_mapping *map, *_map;
	unsigned long flags;

	rmcd_debug(EXIT, "%s filp=%p", dev_name(&priv->md->dev), filp);

	chdev = priv->md;
	mport_cdev_release_dma(filp);

	priv->event_mask = 0;

	spin_lock_irqsave(&chdev->pw_lock, flags);
	if (!list_empty(&priv->pw_filters)) {
		list_for_each_entry_safe(pw_filter, pw_filter_next,
					 &priv->pw_filters, priv_node)
			rio_mport_delete_pw_filter(pw_filter);
	}
	spin_unlock_irqrestore(&chdev->pw_lock, flags);

	spin_lock_irqsave(&chdev->db_lock, flags);
	list_for_each_entry_safe(db_filter, db_filter_next,
				 &priv->db_filters, priv_node) {
		rio_mport_delete_db_filter(db_filter);
	}
	spin_unlock_irqrestore(&chdev->db_lock, flags);

	kfifo_free(&priv->event_fifo);

	mutex_lock(&chdev->buf_mutex);
	list_for_each_entry_safe(map, _map, &chdev->mappings, node) {
		if (map->filp == filp) {
			rmcd_debug(EXIT, "release mapping %p filp=%p",
				   map->virt_addr, filp);
			kref_put(&map->ref, mport_release_mapping);
		}
	}
	mutex_unlock(&chdev->buf_mutex);

	mport_cdev_fasync(-1, filp, 0);
	filp->private_data = NULL;
	mutex_lock(&chdev->file_mutex);
	list_del(&priv->list);
	mutex_unlock(&chdev->file_mutex);
	put_device(&chdev->dev);
	kfree(priv);
	return 0;
}

/*
 * mport_cdev_ioctl() - IOCTLs for character device
 */
static long mport_cdev_ioctl(struct file *filp,
		unsigned int cmd, unsigned long arg)
{
	int err = -EINVAL;
	struct mport_cdev_priv *data = filp->private_data;
	struct mport_dev *md = data->md;

	if (atomic_read(&md->active) == 0)
		return -ENODEV;

	switch (cmd) {
	case RIO_MPORT_MAINT_READ_LOCAL:
		return rio_mport_maint_rd(data, (void __user *)arg, 1);
	case RIO_MPORT_MAINT_WRITE_LOCAL:
		return rio_mport_maint_wr(data, (void __user *)arg, 1);
	case RIO_MPORT_MAINT_READ_REMOTE:
		return rio_mport_maint_rd(data, (void __user *)arg, 0);
	case RIO_MPORT_MAINT_WRITE_REMOTE:
		return rio_mport_maint_wr(data, (void __user *)arg, 0);
	case RIO_MPORT_MAINT_HDID_SET:
		return maint_hdid_set(data, (void __user *)arg);
	case RIO_MPORT_MAINT_COMPTAG_SET:
		return maint_comptag_set(data, (void __user *)arg);
	case RIO_MPORT_MAINT_PORT_IDX_GET:
		return maint_port_idx_get(data, (void __user *)arg);
	case RIO_MPORT_GET_PROPERTIES:
		md->properties.hdid = md->mport->host_deviceid;
		if (copy_to_user((void __user *)arg, &(md->properties),
				 sizeof(md->properties)))
			return -EFAULT;
		return 0;
	case RIO_ENABLE_DOORBELL_RANGE:
		return rio_mport_add_db_filter(data, (void __user *)arg);
	case RIO_DISABLE_DOORBELL_RANGE:
		return rio_mport_remove_db_filter(data, (void __user *)arg);
	case RIO_ENABLE_PORTWRITE_RANGE:
		return rio_mport_add_pw_filter(data, (void __user *)arg);
	case RIO_DISABLE_PORTWRITE_RANGE:
		return rio_mport_remove_pw_filter(data, (void __user *)arg);
	case RIO_SET_EVENT_MASK:
		data->event_mask = (u32)arg;
		return 0;
	case RIO_GET_EVENT_MASK:
		if (copy_to_user((void __user *)arg, &data->event_mask,
				    sizeof(u32)))
			return -EFAULT;
		return 0;
	case RIO_MAP_OUTBOUND:
		return rio_mport_obw_map(filp, (void __user *)arg);
	case RIO_MAP_INBOUND:
		return rio_mport_map_inbound(filp, (void __user *)arg);
	case RIO_UNMAP_OUTBOUND:
		return rio_mport_obw_free(filp, (void __user *)arg);
	case RIO_UNMAP_INBOUND:
		return rio_mport_inbound_free(filp, (void __user *)arg);
	case RIO_ALLOC_DMA:
		return rio_mport_alloc_dma(filp, (void __user *)arg);
	case RIO_FREE_DMA:
		return rio_mport_free_dma(filp, (void __user *)arg);
	case RIO_WAIT_FOR_ASYNC:
		return rio_mport_wait_for_async_dma(filp, (void __user *)arg);
	case RIO_TRANSFER:
		return rio_mport_transfer_ioctl(filp, (void __user *)arg);
	case RIO_DEV_ADD:
		return rio_mport_add_riodev(data, (void __user *)arg);
	case RIO_DEV_DEL:
		return rio_mport_del_riodev(data, (void __user *)arg);
	default:
		break;
	}

	return err;
}

/*
 * mport_release_mapping - free mapping resources and info structure
 * @ref: a pointer to the kref within struct rio_mport_mapping
 *
 * NOTE: Shall be called while holding buf_mutex.
 */
static void mport_release_mapping(struct kref *ref)
{
	struct rio_mport_mapping *map =
			container_of(ref, struct rio_mport_mapping, ref);
	struct rio_mport *mport = map->md->mport;

	rmcd_debug(MMAP, "type %d mapping @ %p (phys = %pad) for %s",
		   map->dir, map->virt_addr,
		   &map->phys_addr, mport->name);

	list_del(&map->node);

	switch (map->dir) {
	case MAP_INBOUND:
		rio_unmap_inb_region(mport, map->phys_addr);
	case MAP_DMA:
		dma_free_coherent(mport->dev.parent, map->size,
				  map->virt_addr, map->phys_addr);
		break;
	case MAP_OUTBOUND:
		rio_unmap_outb_region(mport, map->rioid, map->rio_addr);
		break;
	}
	kfree(map);
}

static void mport_mm_open(struct vm_area_struct *vma)
{
	struct rio_mport_mapping *map = vma->vm_private_data;

	rmcd_debug(MMAP, "%pad", &map->phys_addr);
	kref_get(&map->ref);
}

static void mport_mm_close(struct vm_area_struct *vma)
{
	struct rio_mport_mapping *map = vma->vm_private_data;

	rmcd_debug(MMAP, "%pad", &map->phys_addr);
	mutex_lock(&map->md->buf_mutex);
	kref_put(&map->ref, mport_release_mapping);
	mutex_unlock(&map->md->buf_mutex);
}

static const struct vm_operations_struct vm_ops = {
	.open =	mport_mm_open,
	.close = mport_mm_close,
};

static int mport_cdev_mmap(struct file *filp, struct vm_area_struct *vma)
{
	struct mport_cdev_priv *priv = filp->private_data;
	struct mport_dev *md;
	size_t size = vma->vm_end - vma->vm_start;
	dma_addr_t baddr;
	unsigned long offset;
	int found = 0, ret;
	struct rio_mport_mapping *map;

	rmcd_debug(MMAP, "0x%x bytes at offset 0x%lx",
		   (unsigned int)size, vma->vm_pgoff);

	md = priv->md;
	baddr = ((dma_addr_t)vma->vm_pgoff << PAGE_SHIFT);

	mutex_lock(&md->buf_mutex);
	list_for_each_entry(map, &md->mappings, node) {
		if (baddr >= map->phys_addr &&
		    baddr < (map->phys_addr + map->size)) {
			found = 1;
			break;
		}
	}
	mutex_unlock(&md->buf_mutex);

	if (!found)
		return -ENOMEM;

	offset = baddr - map->phys_addr;

	if (size + offset > map->size)
		return -EINVAL;

	vma->vm_pgoff = offset >> PAGE_SHIFT;
	rmcd_debug(MMAP, "MMAP adjusted offset = 0x%lx", vma->vm_pgoff);

	if (map->dir == MAP_INBOUND || map->dir == MAP_DMA)
		ret = dma_mmap_coherent(md->mport->dev.parent, vma,
				map->virt_addr, map->phys_addr, map->size);
	else if (map->dir == MAP_OUTBOUND) {
		vma->vm_page_prot = pgprot_noncached(vma->vm_page_prot);
		ret = vm_iomap_memory(vma, map->phys_addr, map->size);
	} else {
		rmcd_error("Attempt to mmap unsupported mapping type");
		ret = -EIO;
	}

	if (!ret) {
		vma->vm_private_data = map;
		vma->vm_ops = &vm_ops;
		mport_mm_open(vma);
	} else {
		rmcd_error("MMAP exit with err=%d", ret);
	}

	return ret;
}

static __poll_t mport_cdev_poll(struct file *filp, poll_table *wait)
{
	struct mport_cdev_priv *priv = filp->private_data;

	poll_wait(filp, &priv->event_rx_wait, wait);
	if (kfifo_len(&priv->event_fifo))
		return EPOLLIN | EPOLLRDNORM;

	return 0;
}

static ssize_t mport_read(struct file *filp, char __user *buf, size_t count,
			loff_t *ppos)
{
	struct mport_cdev_priv *priv = filp->private_data;
	int copied;
	ssize_t ret;

	if (!count)
		return 0;

	if (kfifo_is_empty(&priv->event_fifo) &&
	    (filp->f_flags & O_NONBLOCK))
		return -EAGAIN;

	if (count % sizeof(struct rio_event))
		return -EINVAL;

	ret = wait_event_interruptible(priv->event_rx_wait,
					kfifo_len(&priv->event_fifo) != 0);
	if (ret)
		return ret;

	while (ret < count) {
		if (kfifo_to_user(&priv->event_fifo, buf,
		      sizeof(struct rio_event), &copied))
			return -EFAULT;
		ret += copied;
		buf += copied;
	}

	return ret;
}

static ssize_t mport_write(struct file *filp, const char __user *buf,
			 size_t count, loff_t *ppos)
{
	struct mport_cdev_priv *priv = filp->private_data;
	struct rio_mport *mport = priv->md->mport;
	struct rio_event event;
	int len, ret;

	if (!count)
		return 0;

	if (count % sizeof(event))
		return -EINVAL;

	len = 0;
	while ((count - len) >= (int)sizeof(event)) {
		if (copy_from_user(&event, buf, sizeof(event)))
			return -EFAULT;

		if (event.header != RIO_DOORBELL)
			return -EINVAL;

		ret = rio_mport_send_doorbell(mport,
					      event.u.doorbell.rioid,
					      event.u.doorbell.payload);
		if (ret < 0)
			return ret;

		len += sizeof(event);
		buf += sizeof(event);
	}

	return len;
}

static const struct file_operations mport_fops = {
	.owner		= THIS_MODULE,
	.open		= mport_cdev_open,
	.release	= mport_cdev_release,
	.poll		= mport_cdev_poll,
	.read		= mport_read,
	.write		= mport_write,
	.mmap		= mport_cdev_mmap,
	.fasync		= mport_cdev_fasync,
	.unlocked_ioctl = mport_cdev_ioctl
};

/*
 * Character device management
 */

static void mport_device_release(struct device *dev)
{
	struct mport_dev *md;

	rmcd_debug(EXIT, "%s", dev_name(dev));
	md = container_of(dev, struct mport_dev, dev);
	kfree(md);
}

/*
 * mport_cdev_add() - Create mport_dev from rio_mport
 * @mport:	RapidIO master port
 */
static struct mport_dev *mport_cdev_add(struct rio_mport *mport)
{
	int ret = 0;
	struct mport_dev *md;
	struct rio_mport_attr attr;

	md = kzalloc(sizeof(*md), GFP_KERNEL);
	if (!md) {
		rmcd_error("Unable allocate a device object");
		return NULL;
	}

	md->mport = mport;
	mutex_init(&md->buf_mutex);
	mutex_init(&md->file_mutex);
	INIT_LIST_HEAD(&md->file_list);

	device_initialize(&md->dev);
	md->dev.devt = MKDEV(MAJOR(dev_number), mport->id);
	md->dev.class = dev_class;
	md->dev.parent = &mport->dev;
	md->dev.release = mport_device_release;
	dev_set_name(&md->dev, DEV_NAME "%d", mport->id);
	atomic_set(&md->active, 1);

	cdev_init(&md->cdev, &mport_fops);
	md->cdev.owner = THIS_MODULE;

	ret = cdev_device_add(&md->cdev, &md->dev);
	if (ret) {
		rmcd_error("Failed to register mport %d (err=%d)",
		       mport->id, ret);
		goto err_cdev;
	}

	INIT_LIST_HEAD(&md->doorbells);
	spin_lock_init(&md->db_lock);
	INIT_LIST_HEAD(&md->portwrites);
	spin_lock_init(&md->pw_lock);
	INIT_LIST_HEAD(&md->mappings);

	md->properties.id = mport->id;
	md->properties.sys_size = mport->sys_size;
	md->properties.hdid = mport->host_deviceid;
	md->properties.index = mport->index;

	/* The transfer_mode property will be returned through mport query
	 * interface
	 */
#ifdef CONFIG_FSL_RIO /* for now: only on Freescale's SoCs */
	md->properties.transfer_mode |= RIO_TRANSFER_MODE_MAPPED;
#else
	md->properties.transfer_mode |= RIO_TRANSFER_MODE_TRANSFER;
#endif
	ret = rio_query_mport(mport, &attr);
	if (!ret) {
		md->properties.flags = attr.flags;
		md->properties.link_speed = attr.link_speed;
		md->properties.link_width = attr.link_width;
		md->properties.dma_max_sge = attr.dma_max_sge;
		md->properties.dma_max_size = attr.dma_max_size;
		md->properties.dma_align = attr.dma_align;
		md->properties.cap_sys_size = 0;
		md->properties.cap_transfer_mode = 0;
		md->properties.cap_addr_size = 0;
	} else
		pr_info(DRV_PREFIX "Failed to obtain info for %s cdev(%d:%d)\n",
			mport->name, MAJOR(dev_number), mport->id);

	mutex_lock(&mport_devs_lock);
	list_add_tail(&md->node, &mport_devs);
	mutex_unlock(&mport_devs_lock);

	pr_info(DRV_PREFIX "Added %s cdev(%d:%d)\n",
		mport->name, MAJOR(dev_number), mport->id);

	return md;

err_cdev:
	put_device(&md->dev);
	return NULL;
}

/*
 * mport_cdev_terminate_dma() - Stop all active DMA data transfers and release
 *                              associated DMA channels.
 */
static void mport_cdev_terminate_dma(struct mport_dev *md)
{
#ifdef CONFIG_RAPIDIO_DMA_ENGINE
	struct mport_cdev_priv *client;

	rmcd_debug(DMA, "%s", dev_name(&md->dev));

	mutex_lock(&md->file_mutex);
	list_for_each_entry(client, &md->file_list, list) {
		if (client->dmach) {
			dmaengine_terminate_all(client->dmach);
			rio_release_dma(client->dmach);
		}
	}
	mutex_unlock(&md->file_mutex);

	if (md->dma_chan) {
		dmaengine_terminate_all(md->dma_chan);
		rio_release_dma(md->dma_chan);
		md->dma_chan = NULL;
	}
#endif
}


/*
 * mport_cdev_kill_fasync() - Send SIGIO signal to all processes with open
 *                            mport_cdev files.
 */
static int mport_cdev_kill_fasync(struct mport_dev *md)
{
	unsigned int files = 0;
	struct mport_cdev_priv *client;

	mutex_lock(&md->file_mutex);
	list_for_each_entry(client, &md->file_list, list) {
		if (client->async_queue)
			kill_fasync(&client->async_queue, SIGIO, POLL_HUP);
		files++;
	}
	mutex_unlock(&md->file_mutex);
	return files;
}

/*
 * mport_cdev_remove() - Remove mport character device
 * @dev:	Mport device to remove
 */
static void mport_cdev_remove(struct mport_dev *md)
{
	struct rio_mport_mapping *map, *_map;

	rmcd_debug(EXIT, "Remove %s cdev", md->mport->name);
	atomic_set(&md->active, 0);
	mport_cdev_terminate_dma(md);
	rio_del_mport_pw_handler(md->mport, md, rio_mport_pw_handler);
	cdev_device_del(&md->cdev, &md->dev);
	mport_cdev_kill_fasync(md);

	/* TODO: do we need to give clients some time to close file
	 * descriptors? Simple wait for XX, or kref?
	 */

	/*
	 * Release DMA buffers allocated for the mport device.
	 * Disable associated inbound Rapidio requests mapping if applicable.
	 */
	mutex_lock(&md->buf_mutex);
	list_for_each_entry_safe(map, _map, &md->mappings, node) {
		kref_put(&map->ref, mport_release_mapping);
	}
	mutex_unlock(&md->buf_mutex);

	if (!list_empty(&md->mappings))
		rmcd_warn("WARNING: %s pending mappings on removal",
			  md->mport->name);

	rio_release_inb_dbell(md->mport, 0, 0x0fff);

	put_device(&md->dev);
}

/*
 * RIO rio_mport_interface driver
 */

/*
 * mport_add_mport() - Add rio_mport from LDM device struct
 * @dev:		Linux device model struct
 * @class_intf:	Linux class_interface
 */
static int mport_add_mport(struct device *dev,
		struct class_interface *class_intf)
{
	struct rio_mport *mport = NULL;
	struct mport_dev *chdev = NULL;

	mport = to_rio_mport(dev);
	if (!mport)
		return -ENODEV;

	chdev = mport_cdev_add(mport);
	if (!chdev)
		return -ENODEV;

	return 0;
}

/*
 * mport_remove_mport() - Remove rio_mport from global list
 * TODO remove device from global mport_dev list
 */
static void mport_remove_mport(struct device *dev,
		struct class_interface *class_intf)
{
	struct rio_mport *mport = NULL;
	struct mport_dev *chdev;
	int found = 0;

	mport = to_rio_mport(dev);
	rmcd_debug(EXIT, "Remove %s", mport->name);

	mutex_lock(&mport_devs_lock);
	list_for_each_entry(chdev, &mport_devs, node) {
		if (chdev->mport->id == mport->id) {
			atomic_set(&chdev->active, 0);
			list_del(&chdev->node);
			found = 1;
			break;
		}
	}
	mutex_unlock(&mport_devs_lock);

	if (found)
		mport_cdev_remove(chdev);
}

/* the rio_mport_interface is used to handle local mport devices */
static struct class_interface rio_mport_interface __refdata = {
	.class		= &rio_mport_class,
	.add_dev	= mport_add_mport,
	.remove_dev	= mport_remove_mport,
};

/*
 * Linux kernel module
 */

/*
 * mport_init - Driver module loading
 */
static int __init mport_init(void)
{
	int ret;

	/* Create device class needed by udev */
	dev_class = class_create(THIS_MODULE, DRV_NAME);
	if (IS_ERR(dev_class)) {
		rmcd_error("Unable to create " DRV_NAME " class");
		return PTR_ERR(dev_class);
	}

	ret = alloc_chrdev_region(&dev_number, 0, RIO_MAX_MPORTS, DRV_NAME);
	if (ret < 0)
		goto err_chr;

	rmcd_debug(INIT, "Registered class with major=%d", MAJOR(dev_number));

	/* Register to rio_mport_interface */
	ret = class_interface_register(&rio_mport_interface);
	if (ret) {
		rmcd_error("class_interface_register() failed, err=%d", ret);
		goto err_cli;
	}

	return 0;

err_cli:
	unregister_chrdev_region(dev_number, RIO_MAX_MPORTS);
err_chr:
	class_destroy(dev_class);
	return ret;
}

/**
 * mport_exit - Driver module unloading
 */
static void __exit mport_exit(void)
{
	class_interface_unregister(&rio_mport_interface);
	class_destroy(dev_class);
	unregister_chrdev_region(dev_number, RIO_MAX_MPORTS);
}

module_init(mport_init);
module_exit(mport_exit);<|MERGE_RESOLUTION|>--- conflicted
+++ resolved
@@ -741,10 +741,6 @@
 	tx->callback_param = req;
 
 	req->status = DMA_IN_PROGRESS;
-<<<<<<< HEAD
-	init_completion(&req->req_comp);
-=======
->>>>>>> 4b64487f
 	kref_get(&req->refcount);
 
 	cookie = dmaengine_submit(tx);
@@ -831,8 +827,6 @@
 	req = kzalloc(sizeof(*req), GFP_KERNEL);
 	if (!req)
 		return -ENOMEM;
-
-	kref_init(&req->refcount);
 
 	ret = get_dma_channel(priv);
 	if (ret) {
