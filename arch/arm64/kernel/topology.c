--- conflicted
+++ resolved
@@ -82,14 +82,9 @@
 {
 	int cpu, topology_id;
 
-<<<<<<< HEAD
-=======
 	if (acpi_disabled)
 		return 0;
 
-	is_threaded = read_cpuid_mpidr() & MPIDR_MT_BITMASK;
-
->>>>>>> f51edcec
 	for_each_possible_cpu(cpu) {
 		int i, cache_id;
 
