/* SPDX-License-Identifier: GPL-2.0 */
/*
 * This program is free software; you can redistribute it and/or modify
 * it under the terms of the GNU General Public License as published by
 * the Free Software Foundation; either version 2 of the License, or
 * (at your option) any later version.
 *
 * This program is distributed in the hope that it will be useful,
 * but WITHOUT ANY WARRANTY; without even the implied warranty of
 * MERCHANTABILITY or FITNESS FOR A PARTICULAR PURPOSE.  See the
 * GNU General Public License for more details.
 *
 * Authors: Waiman Long <longman@redhat.com>
 */

#ifndef __LOCKING_LOCK_EVENTS_H
#define __LOCKING_LOCK_EVENTS_H

enum lock_events {

#include "lock_events_list.h"

	lockevent_num,	/* Total number of lock event counts */
	LOCKEVENT_reset_cnts = lockevent_num,
};

#ifdef CONFIG_LOCK_EVENT_COUNTS
/*
 * Per-cpu counters
 */
DECLARE_PER_CPU(unsigned long, lockevents[lockevent_num]);

/*
<<<<<<< HEAD
 * The purpose of the lock event counting subsystem is to provide a low
 * overhead way to record the number of specific locking events by using
 * percpu counters. It is the percpu sum that matters, not specifically
 * how many of them happens in each cpu.
 *
 * It is possible that the same percpu counter may be modified in both
 * the process and interrupt contexts. For architectures that perform
 * percpu operation with multiple instructions, it is possible to lose
 * count if a process context percpu update is interrupted in the middle
 * and the same counter is updated in the interrupt context. Therefore,
 * the generated percpu sum may not be precise. The error, if any, should
 * be small and insignificant.
 *
 * For those architectures that do multi-instruction percpu operation,
 * preemption in the middle and moving the task to another cpu may cause
 * a larger error in the count. Again, this will be few and far between.
 * Given the imprecise nature of the count and the possibility of resetting
 * the count and doing the measurement again, this is not really a big
 * problem.
 *
 * To get a better picture of what is happening under the hood, it is
 * suggested that a few measurements should be taken with the counts
 * reset in between to stamp out outliner because of these possible
 * error conditions.
 *
 * To minimize overhead, we use __this_cpu_*() in all cases except when
 * CONFIG_DEBUG_PREEMPT is defined. In this particular case, this_cpu_*()
 * will be used to avoid the appearance of unwanted BUG messages.
 */
#ifdef CONFIG_DEBUG_PREEMPT
#define lockevent_percpu_inc(x)		this_cpu_inc(x)
#define lockevent_percpu_add(x, v)	this_cpu_add(x, v)
#else
#define lockevent_percpu_inc(x)		__this_cpu_inc(x)
#define lockevent_percpu_add(x, v)	__this_cpu_add(x, v)
#endif

/*
 * Increment the PV qspinlock statistical counters
=======
 * Increment the statistical counters. use raw_cpu_inc() because of lower
 * overhead and we don't care if we loose the occasional update.
>>>>>>> 4ff96fb5
 */
static inline void __lockevent_inc(enum lock_events event, bool cond)
{
	if (cond)
<<<<<<< HEAD
		lockevent_percpu_inc(lockevents[event]);
=======
		raw_cpu_inc(lockevents[event]);
>>>>>>> 4ff96fb5
}

#define lockevent_inc(ev)	  __lockevent_inc(LOCKEVENT_ ##ev, true)
#define lockevent_cond_inc(ev, c) __lockevent_inc(LOCKEVENT_ ##ev, c)

static inline void __lockevent_add(enum lock_events event, int inc)
{
<<<<<<< HEAD
	lockevent_percpu_add(lockevents[event], inc);
=======
	raw_cpu_add(lockevents[event], inc);
>>>>>>> 4ff96fb5
}

#define lockevent_add(ev, c)	__lockevent_add(LOCKEVENT_ ##ev, c)

#else  /* CONFIG_LOCK_EVENT_COUNTS */

#define lockevent_inc(ev)
#define lockevent_add(ev, c)
#define lockevent_cond_inc(ev, c)

#endif /* CONFIG_LOCK_EVENT_COUNTS */
#endif /* __LOCKING_LOCK_EVENTS_H */<|MERGE_RESOLUTION|>--- conflicted
+++ resolved
@@ -31,59 +31,13 @@
 DECLARE_PER_CPU(unsigned long, lockevents[lockevent_num]);
 
 /*
-<<<<<<< HEAD
- * The purpose of the lock event counting subsystem is to provide a low
- * overhead way to record the number of specific locking events by using
- * percpu counters. It is the percpu sum that matters, not specifically
- * how many of them happens in each cpu.
- *
- * It is possible that the same percpu counter may be modified in both
- * the process and interrupt contexts. For architectures that perform
- * percpu operation with multiple instructions, it is possible to lose
- * count if a process context percpu update is interrupted in the middle
- * and the same counter is updated in the interrupt context. Therefore,
- * the generated percpu sum may not be precise. The error, if any, should
- * be small and insignificant.
- *
- * For those architectures that do multi-instruction percpu operation,
- * preemption in the middle and moving the task to another cpu may cause
- * a larger error in the count. Again, this will be few and far between.
- * Given the imprecise nature of the count and the possibility of resetting
- * the count and doing the measurement again, this is not really a big
- * problem.
- *
- * To get a better picture of what is happening under the hood, it is
- * suggested that a few measurements should be taken with the counts
- * reset in between to stamp out outliner because of these possible
- * error conditions.
- *
- * To minimize overhead, we use __this_cpu_*() in all cases except when
- * CONFIG_DEBUG_PREEMPT is defined. In this particular case, this_cpu_*()
- * will be used to avoid the appearance of unwanted BUG messages.
- */
-#ifdef CONFIG_DEBUG_PREEMPT
-#define lockevent_percpu_inc(x)		this_cpu_inc(x)
-#define lockevent_percpu_add(x, v)	this_cpu_add(x, v)
-#else
-#define lockevent_percpu_inc(x)		__this_cpu_inc(x)
-#define lockevent_percpu_add(x, v)	__this_cpu_add(x, v)
-#endif
-
-/*
- * Increment the PV qspinlock statistical counters
-=======
  * Increment the statistical counters. use raw_cpu_inc() because of lower
  * overhead and we don't care if we loose the occasional update.
->>>>>>> 4ff96fb5
  */
 static inline void __lockevent_inc(enum lock_events event, bool cond)
 {
 	if (cond)
-<<<<<<< HEAD
-		lockevent_percpu_inc(lockevents[event]);
-=======
 		raw_cpu_inc(lockevents[event]);
->>>>>>> 4ff96fb5
 }
 
 #define lockevent_inc(ev)	  __lockevent_inc(LOCKEVENT_ ##ev, true)
@@ -91,11 +45,7 @@
 
 static inline void __lockevent_add(enum lock_events event, int inc)
 {
-<<<<<<< HEAD
-	lockevent_percpu_add(lockevents[event], inc);
-=======
 	raw_cpu_add(lockevents[event], inc);
->>>>>>> 4ff96fb5
 }
 
 #define lockevent_add(ev, c)	__lockevent_add(LOCKEVENT_ ##ev, c)
